package cmd

import (
	"net/http"

	"github.com/futurehomeno/cliffhanger/adapter"
	"github.com/futurehomeno/cliffhanger/bootstrap"
	cliffCfg "github.com/futurehomeno/cliffhanger/config"
	"github.com/futurehomeno/cliffhanger/lifecycle"
	"github.com/futurehomeno/cliffhanger/manifest"
	"github.com/futurehomeno/cliffhanger/notification"
	cliffRouter "github.com/futurehomeno/cliffhanger/router"
	"github.com/futurehomeno/cliffhanger/task"
	"github.com/futurehomeno/fimpgo"
	log "github.com/sirupsen/logrus"

	"github.com/futurehomeno/edge-easee-adapter/internal/app"
	"github.com/futurehomeno/edge-easee-adapter/internal/config"
	"github.com/futurehomeno/edge-easee-adapter/internal/easee"
	"github.com/futurehomeno/edge-easee-adapter/internal/routing"
	"github.com/futurehomeno/edge-easee-adapter/internal/signalr"
	"github.com/futurehomeno/edge-easee-adapter/internal/tasks"
)

// services is a container for services that are common dependencies.
var services = &serviceContainer{}

// serviceContainer is a type representing a dependency injection container to be used during bootstrap of the application.
type serviceContainer struct {
	configService *config.Service
	lifecycle     *lifecycle.Lifecycle
	mqtt          *fimpgo.MqttTransport

	application     app.Application
	manifestLoader  manifest.Loader
	adapter         adapter.Adapter
	thingFactory    adapter.ThingFactory
	adapterState    adapter.State
	httpClient      *http.Client
	easeeHTTPClient easee.HTTPClient
	easeeAPIClient  easee.APIClient
	authenticator   easee.Authenticator
	signalRClient   signalr.Client
	signalRManager  easee.SignalRManager
}

func resetContainer() {
	services = &serviceContainer{}
}

// getConfigService initiates a configuration service and loads the config.
func getConfigService() *config.Service {
	if services.configService == nil {
		workDir := bootstrap.GetConfigurationDirectory()
		cfg := config.New(workDir)
		services.configService = config.NewService(cliffCfg.NewStorage(cfg, workDir))

		err := services.configService.Load()
		if err != nil {
			log.WithError(err).Fatal("failed to load configuration")
		}
	}

	return services.configService
}

// getLifecycle creates or returns existing lifecycle service.
func getLifecycle() *lifecycle.Lifecycle {
	if services.lifecycle == nil {
		services.lifecycle = lifecycle.New()
	}

	return services.lifecycle
}

// getMQTT creates or returns existing MQTT broker service.
func getMQTT(cfg *config.Config) *fimpgo.MqttTransport {
	if services.mqtt == nil {
		services.mqtt = fimpgo.NewMqttTransport(
			cfg.MQTTServerURI,
			cfg.MQTTClientIDPrefix,
			cfg.MQTTUsername,
			cfg.MQTTPassword,
			true,
			1,
			1,
		)
	}

	return services.mqtt
}

// getApplication creates or returns existing application.
func getApplication(cfg *config.Config) app.Application {
	if services.application == nil {
		services.application = app.New(
			getAdapter(cfg),
			getConfigService(),
			getLifecycle(),
			getManifestLoader(),
			getEaseeAPIClient(cfg),
			getAuthenticator(cfg),
		)
	}

	return services.application
}

// getManifestLoader creates or returns existing application manifestLoader.
func getManifestLoader() manifest.Loader {
	if services.manifestLoader == nil {
		services.manifestLoader = manifest.NewLoader(getConfigService().GetWorkDir())
	}

	return services.manifestLoader
}

// getAdapter creates or returns existing adapter service.
func getAdapter(cfg *config.Config) adapter.Adapter {
	if services.adapter == nil {
		services.adapter = adapter.NewAdapter(
			getMQTT(cfg),
			getThingFactory(cfg),
			getAdapterState(),
			easee.ServiceName,
			"1",
		)
	}

	return services.adapter
}

// getAdapterState creates or returns existing adapter state service.
func getAdapterState() adapter.State {
	if services.adapterState == nil {
		var err error

		services.adapterState, err = adapter.NewState(getConfigService().GetWorkDir())
		if err != nil {
			log.WithError(err).Fatal("failed to initialize adapter state")
		}
	}

	return services.adapterState
}

// getThingFactory creates or returns existing thing factory service.
func getThingFactory(cfg *config.Config) adapter.ThingFactory {
	if services.thingFactory == nil {
		services.thingFactory = easee.NewThingFactory(getEaseeAPIClient(cfg), getConfigService(), getSignalRManager(cfg))
	}

	return services.thingFactory
}

// getEaseeHTTPClient creates or returns existing Easee HTTP client.
func getEaseeHTTPClient() easee.HTTPClient {
	if services.easeeHTTPClient == nil {
		services.easeeHTTPClient = easee.NewHTTPClient(
			getHTTPClient(),
			getConfigService().GetEaseeBaseURL(),
		)
	}

	return services.easeeHTTPClient
}

// getEaseeAPIClient creates or returns existing Easee HTTP client.
func getEaseeAPIClient(cfg *config.Config) easee.APIClient {
	if services.easeeAPIClient == nil {
		services.easeeAPIClient = easee.NewAPIClient(
			getEaseeHTTPClient(),
			getAuthenticator(cfg),
		)
	}

	return services.easeeAPIClient
}

// getHTTPClient creates or returns existing HTTP client with predefined timeout.
func getHTTPClient() *http.Client {
	if services.httpClient == nil {
		services.httpClient = &http.Client{
			Timeout: getConfigService().GetHTTPTimeout(),
		}
	}

	return services.httpClient
}

func getAuthenticator(cfg *config.Config) easee.Authenticator {
	if services.authenticator == nil {
		services.authenticator = easee.NewAuthenticator(
			getEaseeHTTPClient(),
			getConfigService(),
<<<<<<< HEAD
			notification.NewNotification(getMQTT(cfg)),
=======
			notification.NewNotification(getMQTT()),
			getMQTT(),
>>>>>>> 617e642c
		)
	}

	return services.authenticator
}

func getSignalRClient(cfg *config.Config) signalr.Client {
	if services.signalRClient == nil {
		services.signalRClient = signalr.NewClient(getConfigService(), getAuthenticator(cfg).AccessToken)
	}

	return services.signalRClient
}

func getSignalRManager(cfg *config.Config) easee.SignalRManager {
	if services.signalRManager == nil {
		services.signalRManager = easee.NewSignalRManager(getSignalRClient(cfg))
	}

	return services.signalRManager
}

// newRouting creates new set of routing.
func newRouting(cfg *config.Config) []*cliffRouter.Routing {
	return routing.New(
		getConfigService(),
		getLifecycle(),
		getApplication(cfg),
		getAdapter(cfg),
	)
}

// newTasks creates new set of tasks.
func newTasks(cfg *config.Config) []*task.Task {
	return tasks.New(
		getConfigService(),
		getLifecycle(),
		getApplication(cfg),
		getAdapter(cfg),
	)
}<|MERGE_RESOLUTION|>--- conflicted
+++ resolved
@@ -193,12 +193,8 @@
 		services.authenticator = easee.NewAuthenticator(
 			getEaseeHTTPClient(),
 			getConfigService(),
-<<<<<<< HEAD
 			notification.NewNotification(getMQTT(cfg)),
-=======
-			notification.NewNotification(getMQTT()),
 			getMQTT(),
->>>>>>> 617e642c
 		)
 	}
 
